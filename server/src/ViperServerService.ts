<<<<<<< HEAD
/**
  * This Source Code Form is subject to the terms of the Mozilla Public
  * License, v. 2.0. If a copy of the MPL was not distributed with this
  * file, You can obtain one at http://mozilla.org/MPL/2.0/.
  *
  * Copyright (c) 2011-2019 ETH Zurich.
  */
 
'use strict'
=======
'use strict';
>>>>>>> ea144a26

import { clearTimeout } from 'timers';
import * as fs from 'fs';
import rp = require('request-promise-native');
import request = require('request');
import StreamJsonObjects = require("stream-json/utils/StreamJsonObjects")

import child_process = require('child_process');
import { Log } from './Log'
import { Settings } from './Settings'
import { BackendOutputType, Common, Stage, Backend, VerificationState, LogLevel, Commands } from './ViperProtocol'
import { Server } from './ServerClass';
import { VerificationTask } from './VerificationTask'
import { BackendService } from './BackendService';

import tree_kill = require('tree-kill');
import { error } from 'util';
import { resolve } from '../node_modules/vscode-languageserver/lib/files';

export class ViperServerService extends BackendService {

    private _server_logfile: string
    private _port: number
    private _url: string
    private _stream = StreamJsonObjects.make()

    // the JID that ViperServer assigned to the current verification job.
    private _job_id: number

    // the list of PIDs that are to be killed after stopping the current job.
    // FIXME:this is needed because Carbon does not stop the corresponding Boogie process. 
    // FIXME:see https://bitbucket.org/viperproject/carbon/issues/225
    // FIXME:search keyword [FIXME:KILL_BOOGIE] for other parts of this workaround. 
    private _uncontrolled_pid_list: number[]

    public constructor() {
        super();
        this.isViperServerService = true;
        this.engine = "ViperServer";
    }

    public start(): Promise<boolean> {
        return new Promise((resolve, reject) => {
            let policy = Settings.settings.viperServerSettings.viperServerPolicy
            if ( policy === 'attach' ) {
                this.backendProcess = null
                this._url = Settings.settings.viperServerSettings.viperServerAddress
                this._port = Settings.settings.viperServerSettings.viperServerPort
                resolve(true)

            } else if ( policy === 'create' ) {
                let command = this.getViperServerStartCommand();
                Log.log(command, LogLevel.Debug)

                Server.startingOrRestarting = true;
                this.startTimeout(++this.instanceCount);
                
                let errorReason = "";
                this.backendProcess = child_process.exec(command, { 
                    maxBuffer: 1024 * Settings.settings.advancedFeatures.verificationBufferSize, 
                    cwd: Server.backendOutputDirectory 
                });
                let expected_url_msg = new RegExp(/ViperServer online at ([/a-zA-Z0-9:.\-_]+):(\d+).*/);
                let expected_log_msg = new RegExp(/Writing \[level:(\w+)\] logs into journal: (.*)/);
                this.backendProcess.stdout.on('data', (data: string) => {
                    Log.logWithOrigin("VS", data.trim(), LogLevel.LowLevelDebug);
                    let res = expected_url_msg.exec(data);
                    let log = expected_log_msg.exec(data);
                    if ( res != null && res.length === 3 ) {
                        //FIXME: disabling Wifi causes this language server to crash (blame request.post).
                        //this._url = res[1];
                        this._url = Settings.settings.viperServerSettings.viperServerAddress;
                        this._port = parseInt(res[2]);
                        // This is the last stdout message we expect from the server.
                        this.removeAllListeners();
                        // Ready to start working with the server.
                        resolve(true);
                    } 
                    if ( log != null && log.length === 2 ) {
                        this._server_logfile = log[1];
                    }
                });
                this.backendProcess.stderr.on('data',(data:string) => {
                    errorReason = errorReason += "\n" + data;
                })
                this.backendProcess.on('exit', code => {
                    Log.log("ViperServer is stopped.", LogLevel.Info);
                    this.setStopped();
                })
            
            } else {
                throw new Error('unexpected value in settings: ' + policy)
            }
        })
    }

    public stop(): Promise<boolean> {
        return new Promise((resolve, reject) => {
            if (this.backendProcess) {
                Log.log(`Sending exit request to ViperServer...`, LogLevel.Debug)
                //clearTimeout(this.timeout)
                this.setStopping()
                this.backendProcess.removeAllListeners()
                this.sendStopRequest().then(() => {
                    this.setStopped()
                    this.backendProcess = null;
                    this.isSessionRunning = false;
                    resolve(true)
                }).catch((e) => {
                    reject(e)
                })

            } else {
                Log.log(`ViperServer has already stopped.`, LogLevel.Debug)
                this.setStopped()
                return resolve(true)
            }
        })
    }

    public stopVerification(secondTry: boolean = false): Promise<boolean> {
        return new Promise((resolve, reject) => {
            this.sendJobDiscardRequest(this._job_id).then(() => {
                this.isSessionRunning = false
                resolve(true)
            }).catch((e) => {
                reject(e)
            })
        });
    }

    public swapBackend(newBackend: Backend) {
        this.setReady(newBackend);
    }

    private removeAllListeners() {
        this.backendProcess.removeAllListeners();
        this.backendProcess.stdout.removeAllListeners();
        this.backendProcess.stderr.removeAllListeners()
     }

    private logLevelToStr(l: number): string {
        switch (l) {
            case 0: return `OFF`
            case 1: return `ERROR`
            case 2: return `WARN`
            case 3: return `INFO`
            case 4: return `TRACE`
            case 5: return `ALL`
            default: return `ALL`
        }
    }

    private getViperServerStartCommand(): string {
        let command = "java " + Settings.settings.javaSettings.customArguments +  
                      " " + Settings.settings.viperServerSettings.customArguments + 
                      " --logLevel " + this.logLevelToStr(Settings.settings.preferences.logLevel) +
                      " --logFile " + Server.tempDirectory

        command = command.replace(/\$backendPaths\$/g, Settings.viperServerJars());
        command = command.replace(/\$backendSpecificCache\$/g, (Settings.settings.viperServerSettings.backendSpecificCache === true ? "--backendSpecificCache" : ""));
        command = command.replace(/\$mainMethod\$/g, "viper.server.ViperServerRunner");
        return command;
    }

    protected startVerifyProcess(command: string, file: string, onData, onError, onClose) {

        this._stream.output.on("data", (object) => { 
            let message = object.value
            //Log.log('recieved message: ' + JSON.stringify(message, null, 2), LogLevel.LowLevelDebug)
            if ( !message.hasOwnProperty('msg_type') ) {
                throw `property 'msg_type' not found in message=${message}`
            }
                
            if ( message.msg_type === 'statistics' ) {
                return onData(JSON.stringify({
                    type: "VerificationStart", 
                    nofPredicates: parseInt(message.msg_body.predicates), 
                    nofMethods: parseInt(message.msg_body.methods), 
                    nofFunctions: parseInt(message.msg_body.functions)
                }))
            }

            if ( message.msg_type === 'program_outline' ) {
                return onData(JSON.stringify({
                    type: "Outline", 
                    members: message.msg_body.members.map((m) => {
                        return {
                            type: m.type,
                            name: m.name,
                            location: m.position.file + '@' + m.position.start + '-' +  m.position.end
                        }
                    })
                }))
            }

            if ( message.msg_type === 'program_definitions' ) {
                return onData(JSON.stringify({
                    type: "Definitions", 
                    definitions: message.msg_body.definitions.map(d => {
                        return {
                            name: d.name,
                            type: d.type,
                            scopeStart: d.scopeStart,
                            scopeEnd: d.scopeEnd, 
                            location: d.location.file + '@' + d.location.start + '-' + d.location.end
                        }
                    })
                }))
            }

            if ( message.msg_type === 'exception_report' ) {
                Log.error("The following exception occured in ViperServer: " + message.msg_body.message + "\n trace:\n  " +
                    message.msg_body.stacktrace.join("\n  "), LogLevel.Default)
                onData(JSON.stringify({
                    type: "Error",
                    file: file,
                    errors: [{
                        tag: 'exceptional.error',
                        start: '0:0',
                        end: '0:0',
                        message: message.msg_body.message,
                        cached: false
                    }]
                }))
                return onData(JSON.stringify({ type: "Stopped" }))
            }

            if ( message.msg_type === 'verification_result' ) {

                if ( message.hasOwnProperty('msg_body') && 
                        message.msg_body.hasOwnProperty('status') ) {

                        if ( message.msg_body.status === 'failure' &&
                             message.msg_body.details.result.errors.length > 0) {  // we get zero errors in the overall results if the errors have been cached. 

                            let first_error_tag = message.msg_body.details.result.errors[0].tag
                            let global_failure = 
                                Server.backend.type === 'other' || 
                                /* TODO: Implement flag DoesCustomBackendSupportFineGrainedReporting */
                                message.msg_body.verifier === 'carbon' ||
                                first_error_tag === 'parser.error' || 
                                first_error_tag === 'parser.warning' ||
                                first_error_tag === 'consistency.error' ||
                                first_error_tag === 'typechecker.error' ||
                                first_error_tag === 'clioption.error' ||
                                first_error_tag === 'dependencynotfound.error' ||
                                first_error_tag === 'timeout.error' ||
                                first_error_tag === 'exceptional.error' ||
                                first_error_tag.includes('internal')

                            if ( message.msg_body.kind === 'for_entity' || global_failure ) {
                                    
                                onData(JSON.stringify({ 
                                    type: "Error",
                                    file: file,
                                    errors: message.msg_body.details.result.errors.map((e) => {
                                        return {
                                            tag: e.tag,
                                            start: e.position.start,
                                            end: e.position.end,
                                            message: e.text,
                                            cached: e.cached
                                        }
                                    })
                                }))
                            }

                        } else if ( message.msg_body.status === 'success' && 
                                    message.msg_body.kind === 'for_entity') {
                                
                            return onData(JSON.stringify({
                                type: (message.msg_body.details.entity.type === 'method' ? 'MethodVerified' 
                                    : (message.msg_body.details.entity.type === 'function' ? 'FunctionVerified' 
                                    :  message.msg_body.details.entity.type === 'predicate' ? 'PredicateVerified' : ''/*bad stuff*/ ) ) ,
                                name: message.msg_body.details.entity.name
                            }))

                        } 
                        
                        if ( message.msg_body.kind === 'overall') {
                            onData(JSON.stringify({
                                type: "End", 
                                time: (message.msg_body.details.time * 0.001) + 's'
                            }))
                            //if ( message.msg_body.status === 'success' ){
                                return onData(JSON.stringify({ type: "Success" }))
                            //} else {
                            //return onData(JSON.stringify({ type: "Failure" }))
                            //}
                        }

                } else {
                    throw `property 'msg_body' not found in message=${message}`
                }
            }

            // Unhandled messages might be destined to some other extension via
            // the ViperApi
            Server.connection.sendNotification(Commands.UnhandledViperServerMessageType, message.msg_type, message);

            return true;
        })
        this._stream.output.on("end", () => {
            //Log.log("ViperServer stream ended.", LogLevel.LowLevelDebug)
            this._stream = StreamJsonObjects.make()
        })

        this.startVerifyStream(command, onData, onError, onClose);
        this.isSessionRunning = true;
    }

    private startVerifyStream(command: string, onData, onError, onClose) {
        Log.log('Sending verification request to ViperServer...', LogLevel.Debug); 

        let jid_promise = this.postStartRequest({
            arg: command
        })

        jid_promise.then((jid) => {
            this._job_id = jid
            
            onData(JSON.stringify({type: "Start", backendType: command.startsWith('silicon') ? "Silicon" : "Carbon"}))

            Log.log(`Requesting ViperServer to stream results of verification job #${jid}...`, LogLevel.LowLevelDebug)
            let url = this._url + ':' + this._port + '/verify/' + jid
            request.get(url).on('error', (err) => {
                Log.log(`error while requesting results from ViperServer.` +
                        ` Request URL: ${url}\n` +
                        ` Error message: ${err}`, LogLevel.Default);
            }).pipe(this._stream.input)

        }).catch((err) => {
            Log.log('unfortunately, we did not get a job ID from ViperServer: ' + err, LogLevel.LowLevelDebug);
        })
    }

    public flushCache(filePath?: string): Promise<string> {
        return new Promise((resolve, reject) => {
            let url = this._url + ':' + this._port + '/cache/flush'
            if (filePath) {
                Log.log(`Requesting ViperServer to flush the cache for (` + filePath + `)...`, LogLevel.Info)

                let options = {
                    url: url, 
                    headers: {'content-type': 'application/json'},
                    body: JSON.stringify({ backend: Server.backend.name, file: filePath })
                }

                request.post(options).on('error', (error) => {
                    Log.log(`error while requesting ViperServer to flush the cache for (` + filePath + `).` +
                            ` Request URL: ${url}\n` +
                            ` Error message: ${error}`, LogLevel.Default)
                    reject(error)

                }).on('data', (data) => {
                    let response = JSON.parse(data.toString())
                    if ( !response.msg ) {
                        Log.log(`ViperServer did not complain about the way we requested it to flush the cache for (` + filePath + `).` + 
                                ` However, it also did not provide the expected bye-bye message.` + 
                                ` It said: ${data.toString}`, LogLevel.Debug)
                        resolve(response)
                    } else {
                        Log.log(`ViperServer has confirmed that the cache for (` + filePath + `) has been flushed.`, LogLevel.Debug)
                        resolve(response.msg)
                    }
                })

            } else {
                Log.log(`Requesting ViperServer to flush the entire cache...`, LogLevel.Info)

                request.get(url).on('error', (error) => {
                    Log.log(`error while requesting ViperServer to flush the entire cache.` +
                            ` Request URL: ${url}\n` +
                            ` Error message: ${error}`, LogLevel.Default)
                    reject(error)

                }).on('data', (data) => {
                    let response = JSON.parse(data.toString())
                    if ( !response.msg ) {
                        Log.log(`ViperServer did not complain about the way we requested it to flush the entire cache.` + 
                                ` However, it also did not provide the expected bye-bye message.` + 
                                ` It said: ${data.toString}`, LogLevel.Debug)
                        resolve(response)
                    } else {
                        Log.log(`ViperServer has confirmed that the entire cache has been flushed.`, LogLevel.Debug)
                        resolve(response.msg)
                    }
                })
            }
        })
    }

    private postStartRequest(request_body): Promise<number> {
        return new Promise((resolve, reject) => {
            Log.log(`Requesting ViperServer to start new job...`, LogLevel.Debug);
            let options = {
                url: this._url + ':' + this._port + '/verify', 
                headers: {'content-type': 'application/json'},
                body: JSON.stringify(request_body)
            }
            request.post(options, (error, response, body) => { 
                let json_body = JSON.parse(body);
        
                // This callback processes the initial response from ViperServer. 
                // ViperServer confirms that the verification task has been accepted and 
                //  returns a job ID (which is unique for this session).
                if (error) {
                    Log.log(`Got error from POST request to ViperServer: ` + 
                            JSON.stringify(error, undefined, 2), LogLevel.Debug);
                    reject(error)
                }
                if (response.statusCode !== 200) {
                    Log.log(`Bad response on POST request to ViperServer: ` + 
                            JSON.stringify(response, undefined, 2), LogLevel.Debug);
                    reject(`bad response code: ${response.statusCode}`)
                }
                if (typeof json_body.msg !== 'undefined') {
                    Log.log(`ViperServer had trouble accepting the POST request: ` + 
                            JSON.stringify(body.msg, undefined, 2), LogLevel.Debug);
                    reject(`ViperServer: ${json_body.msg}`)
                }
                if (typeof json_body.id === 'undefined') {
                    Log.log(`It seems that ViperServer\'s REST API has been changed.` + 
                            ` Body of response: ` + JSON.stringify(json_body, undefined, 2),
                            LogLevel.Debug)
                    reject(`ViperServer did not provide a job ID: ${json_body}`)
                } 
                Log.log(`ViperServer started new job with ID ${json_body.id}`,
                        LogLevel.Debug)
                resolve(json_body.id)
            })

        })
    }

    private sendStopRequest(): Promise<boolean> {
        return new Promise((resolve, reject) => { 
            Log.log(`Requesting ViperServer to exit...`, LogLevel.Debug);
            let url = this._url + ':' + this._port + '/exit'
            request.get(url).on('error', (err) => {
                Log.log(`error while requesting ViperServer to stop.` +
                        ` Request URL: ${url}\n` +
                        ` Error message: ${err}`, LogLevel.Default);
                reject(err)
            }).on('data', (data) => {
                let response = JSON.parse(data.toString())
                if ( !response.msg ) {
                    Log.log(`ViperServer did not complain about the way we requested it to exit.` + 
                            ` However, it also did not provide the expected bye-bye message.` + 
                            ` It said: ${data.toString}`, LogLevel.Debug)
                    resolve(true)
                } else if ( response.msg !== 'shutting down...' ) {
                    Log.log(`ViperServer responded with an unexpected bye-bye message: ${response.msg}`, 
                            LogLevel.Debug)
                    resolve(true)
                } else {
                    Log.log(`ViperServer has exited properly.`, LogLevel.Debug)
                    resolve(true)
                }
            })    
        })
    }

    private isInternalServerError(data_str: string): boolean {
        let err_r = new RegExp(/.*internal server error.*/)
        if ( err_r.test(data_str) ) {
            return true
        }
        return false
    }

    private sendJobDiscardRequest(jid: number): Promise<boolean> {
        
        return new Promise((resolve, reject) => {
            
            new Promise((resolve_0, reject_0) => {
                //FIXME:KILL_BOOGIE
                if ( Server.backend.type === 'carbon' ) {
                    this.getBoogiePids().then(boogie_pid_list => {
                        this._uncontrolled_pid_list = boogie_pid_list
                        Log.log(`[KILL_BOOGIE] found uncontrolled Boogie processes: ${boogie_pid_list.join(', ')}`, LogLevel.LowLevelDebug)
                        resolve_0(true)
                    }).catch((errors) => {
                        Log.log(`[KILL_BOOGIE] errors found while scanning for uncontrolled Boogie processes:\n ${errors.join('\n ')}`, LogLevel.LowLevelDebug)
                        reject_0(errors)
                    })
                } else {
                    resolve_0(true)
                }

            }).then(() => {
                Log.log(`Requesting ViperServer to discard verification job #${jid}...`, LogLevel.Debug)
                let url = this._url + ':' + this._port + '/discard/' + jid
                request.get(url).on('error', (err) => {
                    Log.log(`error while requesting ViperServer to discard a job.` +
                            ` Request URL: ${url}\n` +
                            ` Error message: ${err}`, LogLevel.Default)
                    reject(err)
                }).on('data', (data) => {
                    let data_str = data.toString()
                    if ( this.isInternalServerError(data_str) ) {
                        Log.log(`ViperServer encountered an internal server error.` + 
                                ` The exact message is: ${data_str}`, LogLevel.Debug)
                        resolve(false)
                    }
                    try {
                        let response = JSON.parse(data_str)
                        if ( !response.msg ) {
                            Log.log(`ViperServer did not complain about the way we requested it to discard a job.` + 
                                    ` However, it also did not provide the expected confirmation message.` + 
                                    ` It said: ${data_str}`, LogLevel.Debug)
                            resolve(true)
                        } else { 
                            Log.log(`ViperServer: ${response.msg}`, LogLevel.Debug)
                            resolve(true)
                        }
                    } catch (e) {
                        Log.log(`ViperServer responded with something that is not a valid JSON object.` + 
                                ` The exact message is: ${data_str}`, LogLevel.Debug)
                        resolve(false)
                    }
                })



            }).then(() => {
                if ( Server.backend.type === 'carbon' ) {
                    this.killUncontrolledProcesses().catch((error) => {
                        Log.error(`Could not stop uncontrolled processes after Carbon:\n ${error}`)
                    })
                }
            })
        })
    }

    private killUncontrolledProcesses(): Promise<boolean> {
        return new Promise((resolve, reject) => {
            if ( this._uncontrolled_pid_list.length == 0 ) {
                resolve(true)
            } else {
                if ( Settings.isWin ) {
                    Promise.all(this._uncontrolled_pid_list.map(pid => {
                        return new Promise((res, rej) => {
                            this.getZ3Pids(pid).then(z3_pid_list => {
                                if ( z3_pid_list.length == 0 ) {
                                    res(true)
                                } else {
                                    let taskkill = Common.executer(`Taskkill /PID ${z3_pid_list.join(' /PID ')} /F /T`)
                                    taskkill.stderr.on('data', error => {
                                        rej(error)
                                    })
                                    taskkill.on('exit', () => {
                                        res(true)
                                    })
                                }
                            }).catch((error) => {
                                rej(error)
                            })
                        })
                    })).then(() => {
                        resolve(true)
                    }).catch(error => {
                        reject(error)
                    })

                } else { // Linux, Mac
                    Promise.all(this._uncontrolled_pid_list.map(pid => {
                        return new Promise((res, rej) => {
                            tree_kill(pid, "SIGTERM", error => {
                                //res(true)
                            })
                            res(true)
                        })
                    })).then(() => {
                        resolve(true)
                    }).catch(error => {
                        reject(error)
                    })
                }
            }
        })
    }

    private getChildrenPidsForProcess(pname: string, pid: number): Promise<number[]> {
        return new Promise((resolve, reject) => {
            let command: string = null
            if ( Settings.isWin ) {
                command = `wmic process where (ParentProcessId=${pid} and Name="${pname}") get ProcessId`
            } else {
                command = `pgrep -l -P ${pid} ${pname}`
            }
            let wmic = Common.executer(command)
            let child_pids: number[] = []
            let errors: string[] = []
            wmic.stdout.on('data', stdout => {
                let array_of_lines = (<string>stdout).match(/[^\r\n]+/g)
                if (array_of_lines) {
                    array_of_lines.forEach(line => {
                        let regex = /.*?(\d+).*/.exec(line)
                        if (regex != null && regex[1]) {
                            child_pids.push( parseInt(regex[1]) )
                        }
                    })
                }
            })
            wmic.stderr.on('data', data => {
                errors.concat( data + "" )
            })
            wmic.on('exit', () => {
                if ( errors.length == 0 ) {
                    resolve( child_pids )
                } else {
                    reject( errors )
                }
            })
        })
    }

    private getBoogiePids(): Promise<number[]> {
        if ( Settings.isWin ) {
            return  this.getChildrenPidsForProcess("Boogie.exe", this.backendServerPid)
        } else if ( Settings.isLinux ) {
            return this.getChildrenPidsForProcess("Boogie", this.backendServerPid)
        } else {
            // Java(ViperServer) -> sh(Boogie) -> mono(Boogie.exe) -> {z3, z3, ...}
            //return this.getChildrenPidsForProcess("sh", this.backendServerPid)
            return new Promise((resolve, reject) => {
                this.getChildrenPidsForProcess("sh", this.backendServerPid).then(sh_pid_list => {
                    this.getChildrenPidsForProcess("mono", sh_pid_list[0]).then(mono_pid_list => {
                        resolve(mono_pid_list)
                    }).catch(err => {
                        reject(`- mono process(es) not found -` + err)
                    })
                }).catch(error => {
                    reject(`-- sh process(es) not found -- ` + error)
                })
            })
        }
    }

    private getZ3Pids(parent_proc_pid: number): Promise<number[]> {
        if ( Settings.isWin ) {
            return this.getChildrenPidsForProcess("z3.exe", parent_proc_pid)

        } else if ( Settings.isLinux ) {
            return this.getChildrenPidsForProcess("z3", parent_proc_pid)
            
        }  else { // Mac
            return new Promise((resolve, reject) => {
                this.getChildrenPidsForProcess("mono", parent_proc_pid).then(mono_pid_list => {
                        this.getChildrenPidsForProcess("z3", mono_pid_list[0]).then(z3_pid_list => {
                            resolve(z3_pid_list)
                        }).catch(err => {
                            reject(`- z3 process(es) not found -` + err)
                        })
                }).catch(error => {
                    reject(`-- mono process(es) not found -- ` + error)
                })
            })
        }
    }

    public static isSupportedType(type: string) {
        if (!type) return false;
        return type.toLowerCase() == 'carbon' || type.toLowerCase() == 'silicon' || type.toLowerCase() == 'other';
    }

<<<<<<< HEAD
    public static supportedTypes = '"carbon", "silicon", "other"'
}
=======
    public static supportedTypes = '"carbon", "silicon", "other"';

    public getAddress() {
        return this._url + ":" + this._port;
    }
}
>>>>>>> ea144a26
<|MERGE_RESOLUTION|>--- conflicted
+++ resolved
@@ -1,4 +1,3 @@
-<<<<<<< HEAD
 /**
   * This Source Code Form is subject to the terms of the Mozilla Public
   * License, v. 2.0. If a copy of the MPL was not distributed with this
@@ -8,27 +7,24 @@
   */
  
 'use strict'
-=======
-'use strict';
->>>>>>> ea144a26
-
-import { clearTimeout } from 'timers';
-import * as fs from 'fs';
-import rp = require('request-promise-native');
-import request = require('request');
+
+import { clearTimeout } from 'timers'
+import * as fs from 'fs'
+import rp = require('request-promise-native')
+import request = require('request')
 import StreamJsonObjects = require("stream-json/utils/StreamJsonObjects")
 
-import child_process = require('child_process');
+import child_process = require('child_process')
 import { Log } from './Log'
 import { Settings } from './Settings'
 import { BackendOutputType, Common, Stage, Backend, VerificationState, LogLevel, Commands } from './ViperProtocol'
-import { Server } from './ServerClass';
+import { Server } from './ServerClass'
 import { VerificationTask } from './VerificationTask'
-import { BackendService } from './BackendService';
-
-import tree_kill = require('tree-kill');
-import { error } from 'util';
-import { resolve } from '../node_modules/vscode-languageserver/lib/files';
+import { BackendService } from './BackendService'
+
+import tree_kill = require('tree-kill')
+import { error } from 'util'
+import { resolve } from '../node_modules/vscode-languageserver/lib/files'
 
 export class ViperServerService extends BackendService {
 
@@ -47,9 +43,9 @@
     private _uncontrolled_pid_list: number[]
 
     public constructor() {
-        super();
-        this.isViperServerService = true;
-        this.engine = "ViperServer";
+        super()
+        this.isViperServerService = true
+        this.engine = "ViperServer"
     }
 
     public start(): Promise<boolean> {
@@ -62,43 +58,43 @@
                 resolve(true)
 
             } else if ( policy === 'create' ) {
-                let command = this.getViperServerStartCommand();
+                let command = this.getViperServerStartCommand()
                 Log.log(command, LogLevel.Debug)
 
-                Server.startingOrRestarting = true;
-                this.startTimeout(++this.instanceCount);
+                Server.startingOrRestarting = true
+                this.startTimeout(++this.instanceCount)
                 
-                let errorReason = "";
+                let errorReason = ""
                 this.backendProcess = child_process.exec(command, { 
                     maxBuffer: 1024 * Settings.settings.advancedFeatures.verificationBufferSize, 
                     cwd: Server.backendOutputDirectory 
-                });
-                let expected_url_msg = new RegExp(/ViperServer online at ([/a-zA-Z0-9:.\-_]+):(\d+).*/);
-                let expected_log_msg = new RegExp(/Writing \[level:(\w+)\] logs into journal: (.*)/);
+                })
+                let expected_url_msg = new RegExp(/ViperServer online at ([/a-zA-Z0-9:.\-_]+):(\d+).*/)
+                let expected_log_msg = new RegExp(/Writing \[level:(\w+)\] logs into journal: (.*)/)
                 this.backendProcess.stdout.on('data', (data: string) => {
-                    Log.logWithOrigin("VS", data.trim(), LogLevel.LowLevelDebug);
-                    let res = expected_url_msg.exec(data);
-                    let log = expected_log_msg.exec(data);
+                    Log.logWithOrigin("VS", data.trim(), LogLevel.LowLevelDebug)
+                    let res = expected_url_msg.exec(data)
+                    let log = expected_log_msg.exec(data)
                     if ( res != null && res.length === 3 ) {
                         //FIXME: disabling Wifi causes this language server to crash (blame request.post).
-                        //this._url = res[1];
-                        this._url = Settings.settings.viperServerSettings.viperServerAddress;
-                        this._port = parseInt(res[2]);
+                        //this._url = res[1]
+                        this._url = Settings.settings.viperServerSettings.viperServerAddress
+                        this._port = parseInt(res[2])
                         // This is the last stdout message we expect from the server.
-                        this.removeAllListeners();
+                        this.removeAllListeners()
                         // Ready to start working with the server.
-                        resolve(true);
+                        resolve(true)
                     } 
                     if ( log != null && log.length === 2 ) {
-                        this._server_logfile = log[1];
+                        this._server_logfile = log[1]
                     }
-                });
+                })
                 this.backendProcess.stderr.on('data',(data:string) => {
-                    errorReason = errorReason += "\n" + data;
+                    errorReason = errorReason += "\n" + data
                 })
                 this.backendProcess.on('exit', code => {
-                    Log.log("ViperServer is stopped.", LogLevel.Info);
-                    this.setStopped();
+                    Log.log("ViperServer is stopped.", LogLevel.Info)
+                    this.setStopped()
                 })
             
             } else {
@@ -116,8 +112,8 @@
                 this.backendProcess.removeAllListeners()
                 this.sendStopRequest().then(() => {
                     this.setStopped()
-                    this.backendProcess = null;
-                    this.isSessionRunning = false;
+                    this.backendProcess = null
+                    this.isSessionRunning = false
                     resolve(true)
                 }).catch((e) => {
                     reject(e)
@@ -139,18 +135,18 @@
             }).catch((e) => {
                 reject(e)
             })
-        });
+        })
     }
 
     public swapBackend(newBackend: Backend) {
-        this.setReady(newBackend);
+        this.setReady(newBackend)
     }
 
     private removeAllListeners() {
-        this.backendProcess.removeAllListeners();
-        this.backendProcess.stdout.removeAllListeners();
+        this.backendProcess.removeAllListeners()
+        this.backendProcess.stdout.removeAllListeners()
         this.backendProcess.stderr.removeAllListeners()
-     }
+    }
 
     private logLevelToStr(l: number): string {
         switch (l) {
@@ -170,10 +166,10 @@
                       " --logLevel " + this.logLevelToStr(Settings.settings.preferences.logLevel) +
                       " --logFile " + Server.tempDirectory
 
-        command = command.replace(/\$backendPaths\$/g, Settings.viperServerJars());
-        command = command.replace(/\$backendSpecificCache\$/g, (Settings.settings.viperServerSettings.backendSpecificCache === true ? "--backendSpecificCache" : ""));
-        command = command.replace(/\$mainMethod\$/g, "viper.server.ViperServerRunner");
-        return command;
+        command = command.replace(/\$backendPaths\$/g, Settings.viperServerJars())
+        command = command.replace(/\$backendSpecificCache\$/g, (Settings.settings.viperServerSettings.backendSpecificCache === true ? "--backendSpecificCache" : ""))
+        command = command.replace(/\$mainMethod\$/g, "viper.server.ViperServerRunner")
+        return command
     }
 
     protected startVerifyProcess(command: string, file: string, onData, onError, onClose) {
@@ -285,7 +281,7 @@
                             return onData(JSON.stringify({
                                 type: (message.msg_body.details.entity.type === 'method' ? 'MethodVerified' 
                                     : (message.msg_body.details.entity.type === 'function' ? 'FunctionVerified' 
-                                    :  message.msg_body.details.entity.type === 'predicate' ? 'PredicateVerified' : ''/*bad stuff*/ ) ) ,
+                                    :  message.msg_body.details.entity.type === 'predicate' ? 'PredicateVerified' : ''/*bad stuff*/ ) ),
                                 name: message.msg_body.details.entity.name
                             }))
 
@@ -310,21 +306,21 @@
 
             // Unhandled messages might be destined to some other extension via
             // the ViperApi
-            Server.connection.sendNotification(Commands.UnhandledViperServerMessageType, message.msg_type, message);
-
-            return true;
+            Server.connection.sendNotification(Commands.UnhandledViperServerMessageType, message.msg_type, message)
+
+            return true
         })
         this._stream.output.on("end", () => {
             //Log.log("ViperServer stream ended.", LogLevel.LowLevelDebug)
             this._stream = StreamJsonObjects.make()
         })
 
-        this.startVerifyStream(command, onData, onError, onClose);
-        this.isSessionRunning = true;
+        this.startVerifyStream(command, onData, onError, onClose)
+        this.isSessionRunning = true
     }
 
     private startVerifyStream(command: string, onData, onError, onClose) {
-        Log.log('Sending verification request to ViperServer...', LogLevel.Debug); 
+        Log.log('Sending verification request to ViperServer...', LogLevel.Debug)
 
         let jid_promise = this.postStartRequest({
             arg: command
@@ -340,11 +336,11 @@
             request.get(url).on('error', (err) => {
                 Log.log(`error while requesting results from ViperServer.` +
                         ` Request URL: ${url}\n` +
-                        ` Error message: ${err}`, LogLevel.Default);
+                        ` Error message: ${err}`, LogLevel.Default)
             }).pipe(this._stream.input)
 
         }).catch((err) => {
-            Log.log('unfortunately, we did not get a job ID from ViperServer: ' + err, LogLevel.LowLevelDebug);
+            Log.log('unfortunately, we did not get a job ID from ViperServer: ' + err, LogLevel.LowLevelDebug)
         })
     }
 
@@ -406,31 +402,31 @@
 
     private postStartRequest(request_body): Promise<number> {
         return new Promise((resolve, reject) => {
-            Log.log(`Requesting ViperServer to start new job...`, LogLevel.Debug);
+            Log.log(`Requesting ViperServer to start new job...`, LogLevel.Debug)
             let options = {
                 url: this._url + ':' + this._port + '/verify', 
                 headers: {'content-type': 'application/json'},
                 body: JSON.stringify(request_body)
             }
             request.post(options, (error, response, body) => { 
-                let json_body = JSON.parse(body);
+                let json_body = JSON.parse(body)
         
                 // This callback processes the initial response from ViperServer. 
                 // ViperServer confirms that the verification task has been accepted and 
                 //  returns a job ID (which is unique for this session).
                 if (error) {
                     Log.log(`Got error from POST request to ViperServer: ` + 
-                            JSON.stringify(error, undefined, 2), LogLevel.Debug);
+                            JSON.stringify(error, undefined, 2), LogLevel.Debug)
                     reject(error)
                 }
                 if (response.statusCode !== 200) {
                     Log.log(`Bad response on POST request to ViperServer: ` + 
-                            JSON.stringify(response, undefined, 2), LogLevel.Debug);
+                            JSON.stringify(response, undefined, 2), LogLevel.Debug)
                     reject(`bad response code: ${response.statusCode}`)
                 }
                 if (typeof json_body.msg !== 'undefined') {
                     Log.log(`ViperServer had trouble accepting the POST request: ` + 
-                            JSON.stringify(body.msg, undefined, 2), LogLevel.Debug);
+                            JSON.stringify(body.msg, undefined, 2), LogLevel.Debug)
                     reject(`ViperServer: ${json_body.msg}`)
                 }
                 if (typeof json_body.id === 'undefined') {
@@ -449,12 +445,12 @@
 
     private sendStopRequest(): Promise<boolean> {
         return new Promise((resolve, reject) => { 
-            Log.log(`Requesting ViperServer to exit...`, LogLevel.Debug);
+            Log.log(`Requesting ViperServer to exit...`, LogLevel.Debug)
             let url = this._url + ':' + this._port + '/exit'
             request.get(url).on('error', (err) => {
                 Log.log(`error while requesting ViperServer to stop.` +
                         ` Request URL: ${url}\n` +
-                        ` Error message: ${err}`, LogLevel.Default);
+                        ` Error message: ${err}`, LogLevel.Default)
                 reject(err)
             }).on('data', (data) => {
                 let response = JSON.parse(data.toString())
@@ -675,18 +671,13 @@
     }
 
     public static isSupportedType(type: string) {
-        if (!type) return false;
-        return type.toLowerCase() == 'carbon' || type.toLowerCase() == 'silicon' || type.toLowerCase() == 'other';
-    }
-
-<<<<<<< HEAD
+        if (!type) return false
+        return type.toLowerCase() == 'carbon' || type.toLowerCase() == 'silicon' || type.toLowerCase() == 'other'
+    }
+
     public static supportedTypes = '"carbon", "silicon", "other"'
-}
-=======
-    public static supportedTypes = '"carbon", "silicon", "other"';
 
     public getAddress() {
-        return this._url + ":" + this._port;
-    }
-}
->>>>>>> ea144a26
+        return this._url + ":" + this._port
+    }
+}